--- conflicted
+++ resolved
@@ -428,29 +428,15 @@
 		}
 	}
 
-<<<<<<< HEAD
 	private async getWorkspaceSSHDestination(accessToken: string, { workspaceId, gitpodHost }: SSHConnectionParams): Promise<{ destination: string; password?: string }> {
 		const serviceUrl = new URL(gitpodHost);
 
-		const workspaceInfo = await withServerApi(accessToken, serviceUrl.toString(), service => service.server.getWorkspace(workspaceId), this.logger);
-=======
-	private async getWorkspaceSSHDestination(workspaceId: string, gitpodHost: string): Promise<{ destination: string; password?: string }> {
-		const session = await vscode.authentication.getSession(
-			'gitpod',
-			['function:getWorkspace', 'function:getOwnerToken', 'function:getLoggedInUser', 'function:getSSHPublicKeys', 'resource:default'],
-			{ createIfNone: true }
-		);
-
-		const serviceUrl = new URL(gitpodHost);
-
-		const [workspaceInfo, ownerToken, registeredSSHKeys] = await withServerApi(session.accessToken, serviceUrl.toString(), service => Promise.all([
+		const [workspaceInfo, ownerToken, registeredSSHKeys] = await withServerApi(accessToken, serviceUrl.toString(), service => Promise.all([
 			service.server.getWorkspace(workspaceId),
 			service.server.getOwnerToken(workspaceId),
 			service.server.getSSHPublicKeys()
 		]), this.logger);
 
-
->>>>>>> bab83b66
 		if (workspaceInfo.latestInstance?.status?.phase !== 'running') {
 			throw new NoRunningInstanceError(workspaceId);
 		}
@@ -466,12 +452,6 @@
 
 		const sshHostKeys: { type: string; host_key: string }[] = await sshHostKeyResponse.json();
 
-<<<<<<< HEAD
-		const ownerToken = await withServerApi(accessToken, serviceUrl.toString(), service => service.server.getOwnerToken(workspaceId), this.logger);
-
-		let password: string | undefined = ownerToken;
-=======
->>>>>>> bab83b66
 		const sshDestInfo = {
 			user: workspaceId,
 			// See https://github.com/gitpod-io/gitpod/pull/9786 for reasoning about `.ssh` suffix
